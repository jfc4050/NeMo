--- conflicted
+++ resolved
@@ -107,14 +107,10 @@
         loss_tensor = loss(predictions=y_pred, target=y)
 
         callback = nemo.core.SimpleLossLoggerCallback(
-<<<<<<< HEAD
-            tensors=[loss_tensor], print_func=lambda x: print(f'Train Loss: {str(x[0].item())}')
-=======
             tensors=[loss_tensor], print_func=lambda x: logging.info(f'Train Loss: {str(x[0].item())}'),
->>>>>>> 4137c2b4
         )
         neural_factory.train(
-            [loss_tensor], callbacks=[callback], optimization_params={"num_epochs": 3, "lr": 0.0003}, optimizer="sgd"
+            [loss_tensor], callbacks=[callback], optimization_params={"num_epochs": 3, "lr": 0.0003}, optimizer="sgd",
         )
 
     def test_asr_with_zero_ds(self):
@@ -154,20 +150,16 @@
         # logging.info(jasper_encoder)
         log_probs = jasper_decoder(encoder_output=encoded)
         loss = ctc_loss(
-            log_probs=log_probs, targets=transcript, input_length=encoded_len, target_length=transcript_len
+            log_probs=log_probs, targets=transcript, input_length=encoded_len, target_length=transcript_len,
         )
 
         callback = nemo.core.SimpleLossLoggerCallback(
-<<<<<<< HEAD
-            tensors=[loss], print_func=lambda x: print(f'Train Loss: {str(x[0].item())}')
-=======
             tensors=[loss], print_func=lambda x: logging.info(f'Train Loss: {str(x[0].item())}'),
->>>>>>> 4137c2b4
         )
         # Instantiate an optimizer to perform `train` action
         neural_factory = nemo.core.NeuralModuleFactory(
-            backend=nemo.core.Backend.PyTorch, local_rank=None, create_tb_writer=False
+            backend=nemo.core.Backend.PyTorch, local_rank=None, create_tb_writer=False,
         )
         neural_factory.train(
-            [loss], callbacks=[callback], optimization_params={"num_epochs": 2, "lr": 0.0003}, optimizer="sgd"
+            [loss], callbacks=[callback], optimization_params={"num_epochs": 2, "lr": 0.0003}, optimizer="sgd",
         )